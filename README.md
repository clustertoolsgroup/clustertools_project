--- conflicted
+++ resolved
@@ -8,12 +8,9 @@
 A self-contained, scikit-learn API-oriented Python package supporting a variety of different clustering algorithms for Machine Learning applications.
 
 Developed as part of "Mathematical aspects in Machine Learning", Freie Universität Berlin, summer semester 2017.
-<<<<<<< HEAD
 
-![](https://raw.githubusercontent.com/clustertoolsgroup/clustertools_project/master/images/meanshift.png)
-=======
 (Disclaimer: Our K-Means, Regspace and DBSCAN implementations come from the project Markov Chains and Markov State Models with Prof. Noé.)
->>>>>>> f675934e
+
 
 ### Contents
 This package provides the following functionality:
